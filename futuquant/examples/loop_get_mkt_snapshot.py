# -*- coding: utf-8 -*-
"""
验证接口：获取某个市场的全部快照数据
"""
import sys
import os

sys.path.append(os.path.split(os.path.abspath(os.path.pardir))[0])

from futuquant.open_context import *


def loop_get_mkt_snapshot(api_svr_ip, api_svr_port, market):
    """
    验证接口：获取某个市场的全部快照数据 get_mkt_snapshot
    :param api_svr_ip: (string)ip
    :param api_svr_port: (int)port
    :param market: market type
    :return:
    """
    # 创建行情api
    quote_ctx = OpenQuoteContext(host=api_svr_ip, port=api_svr_port)
    stock_type = ['STOCK', 'IDX', 'ETF', 'WARRANT', 'BOND']

    while True:
        stock_codes = []
        # 枚举所有的股票类型，获取股票codes
        for sub_type in stock_type:
            ret_code, ret_data = quote_ctx.get_stock_basicinfo(market, sub_type)
            if ret_code == 0:
                for ix, row in ret_data.iterrows():
                    stock_codes.append(row['code'])

        if len(stock_codes) == 0:
            quote_ctx.close()
            print("Error market:'{}' can not get stock info".format(market))
            return

        # 按频率限制获取股票快照: 每5秒200支股票
        for i in range(1, len(stock_codes), 200):
            print("from {}, total {}".format(i, len(stock_codes)))
            ret_code, ret_data = quote_ctx.get_market_snapshot(stock_codes[i:i + 200])
            if ret_code != 0:
                print(ret_data)
            time.sleep(5)
        time.sleep(10)


if __name__ == "__main__":
<<<<<<< HEAD
    API_SVR_IP = '119.29.141.202'
=======
    API_SVR_IP = '119.29.141.202' #''127.0.0.1'
>>>>>>> 9bace400
    API_SVR_PORT = 11111

    MARKET = 'US'  # 'US'/'SH'/'SZ'
    loop_get_mkt_snapshot(API_SVR_IP, API_SVR_PORT, MARKET)<|MERGE_RESOLUTION|>--- conflicted
+++ resolved
@@ -2,12 +2,9 @@
 """
 验证接口：获取某个市场的全部快照数据
 """
-import sys
-import os
+from futuquant.open_context import *
 
-sys.path.append(os.path.split(os.path.abspath(os.path.pardir))[0])
-
-from futuquant.open_context import *
+import time
 
 
 def loop_get_mkt_snapshot(api_svr_ip, api_svr_port, market):
@@ -47,11 +44,7 @@
 
 
 if __name__ == "__main__":
-<<<<<<< HEAD
-    API_SVR_IP = '119.29.141.202'
-=======
     API_SVR_IP = '119.29.141.202' #''127.0.0.1'
->>>>>>> 9bace400
     API_SVR_PORT = 11111
 
     MARKET = 'US'  # 'US'/'SH'/'SZ'
