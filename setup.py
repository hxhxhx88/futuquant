--- conflicted
+++ resolved
@@ -39,10 +39,6 @@
     packages=find_packages(exclude=[]),
     package_data={'': ['*.*']},
     include_package_data=True,
-<<<<<<< HEAD
-    zip_safe=True,
-=======
->>>>>>> 72b1b0f2
     install_requires=[
     	"future",
 			"vnpy >= 1.7.3",
@@ -50,11 +46,8 @@
 			"numpy",
 			"matplotlib",
 			"psutil",
-<<<<<<< HEAD
-=======
 			"simplejson",
 			"protobuf",
 			"PyCryptodome",
->>>>>>> 72b1b0f2
     ],
 )